--- conflicted
+++ resolved
@@ -17,6 +17,7 @@
 import argparse
 import logging
 import os
+from copy import deepcopy
 from pprint import pprint
 
 import numpy as np
@@ -74,12 +75,12 @@
     model = tvmodels.resnet18(weights=trained_weights)
 
     # Randomly initialize and modify the model's last layer for CIFAR100.
+    for name, param in model.named_parameters():
+        param.requires_grad = False
+
     model.fc = nn.Linear(512, num_classes)
     model.fc.weight = nn.Parameter(torch.normal(0.0, 0.01, (num_classes, 512)))
     model.fc.bias = nn.Parameter(torch.zeros_like(model.fc.bias))
-    for name, param in model.named_parameters():
-        if name not in {"fc.weight", "fc.bias"}:
-            param.requires_grad = False
 
     return model
 
@@ -111,6 +112,7 @@
                 "[%d %d train] loss: %.3f", i + 1, datapoints, mean_running_loss
             )
             running_loss = 0.0
+
     return epoch_loss / datapoints
 
 
@@ -152,7 +154,7 @@
     logger.info("~ validation datapoints: %d", len(val_loader) * val_loader.batch_size)
 
     # Initialize the optimizer (Adam) to train the last layer of the model.
-    optim = torch.optim.Adam(model.parameters(), lr=lr)
+    optim = torch.optim.Adam(model.fc.parameters(), lr=lr)
     loss_module = nn.CrossEntropyLoss()
 
     checkpoint_fname = os.path.join(data_dir, checkpoint_name)
@@ -171,7 +173,7 @@
         if best_accuracy is None or val_accuracy > best_accuracy:
             logger.info("[Epoch %s] update best model: %s", epoch, checkpoint_fname)
             best_accuracy = val_accuracy
-            torch.save(model.state_dict(), checkpoint_fname)
+            torch.save(deepcopy(model.state_dict()), checkpoint_fname)
 
     # Load the best model on val accuracy and return it.
     model.load_state_dict(torch.load(checkpoint_fname))
@@ -190,17 +192,7 @@
         accuracy: The accuracy on the dataset.
 
     """
-<<<<<<< HEAD
-
-=======
-    mode, epoch, loss_module = (
-        kwargs["mode"],
-        kwargs.get("epoch", -1),
-        kwargs["loss_module"],
-    )
-
-    loss, datapoints = 0.0, 0
->>>>>>> 93c52a19
+
     accuracies = torch.zeros(len(data_loader))
     # Set model to evaluation mode (Remember to set it back to training mode in
     # the training loop)
@@ -255,15 +247,9 @@
     # Evaluate the model on the test set
     test_dataset = get_test_set(data_dir)
     test_loader = make_dataloader(test_dataset, batch_size)
-<<<<<<< HEAD
+    logger.info("~ test datapoints: %d", len(test_loader) * test_loader.batch_size)
     test_accuracy = evaluate_model(best_model, test_loader, device)
     logger.info("Mean test accuracy: %.3f", test_accuracy)
-=======
-    logger.info("~ test datapoints: %d", len(test_loader) * test_loader.batch_size)
-
-    evaluate_model(best_model, test_loader, device, mode="test")
-    logger.info("Mean test accuracy over %d datapoints", len(test_loader))
->>>>>>> 93c52a19
 
 
 if __name__ == "__main__":
@@ -294,10 +280,10 @@
     main(**kwargs)
 
 
-# kwargs = {}
-# seed = 42
-# data_dir = "./data"
-# augmentation_name = None
-# batch_size = 128
-# lr = 0.001
-# epochs = 3+kwargs = {}
+seed = 42
+data_dir = "./data"
+augmentation_name = None
+batch_size = 128
+lr = 0.001
+epochs = 3