################################################################################
# MIT License
#
# Copyright (c) 2022
#
# Permission is hereby granted, free of charge, to any person obtaining a copy
# of this software and associated documentation files (the "Software"), to deal
# in the Software without restriction, including without limitation the rights
# to use, copy, modify, merge, publish, distribute, sublicense, and/or sell
# copies of the Software, and to permit persons to whom the Software is
# furnished to do so, subject to conditions.
#
# Author: Deep Learning Course | Fall 2022
# Date Created: 2022-11-25
################################################################################


import unittest
import warnings

import numpy as np
import torch

from models import AdversarialAE

warnings.filterwarnings("ignore")


class TestEncoder(unittest.TestCase):
    @torch.no_grad()
    def test_shape(self):
        np.random.seed(42)
        torch.manual_seed(42)
        z_dim = 10
        ae = AdversarialAE(z_dim=z_dim)
        x = torch.randn([4, 1, 28, 28])
        latent = ae.encoder(x)
        self.assertTrue(
            len(latent.shape) == 2
            and all([latent.shape[i] == o for i, o in enumerate([4, z_dim])]),
            msg="The output of the encoder should be an image with shape [B, z_dim].",
        )


class TestDecoder(unittest.TestCase):
    @torch.no_grad()
    def test_shape(self):
        np.random.seed(42)
        torch.manual_seed(42)
        z_dim = 10
        ae = AdversarialAE(z_dim=z_dim)
        z = torch.randn([4, z_dim])
        latent = ae.decoder(z)
        self.assertTrue(
            len(latent.shape) == 4
            and all([latent.shape[i] == o for i, o in enumerate([4, 1, 28, 28])]),
            msg="The output of the decoder should be an image with shape [B,C,H,W].",
        )

    @torch.no_grad()
    def test_output_values(self):
        np.random.seed(42)
        torch.manual_seed(42)
        z_dim = 10
        ae = AdversarialAE(z_dim=z_dim)
        z = torch.randn(128, z_dim) * 50
        imgs = ae.decoder(z)
        self.assertTrue(
            (imgs >= -1).all() and (imgs <= 1).all(),
            msg="The output of the autoencoder should have values between -1 and 1. "
            "A tanh as output activation function might be missing.",
        )


class TestDiscriminator(unittest.TestCase):
    @torch.no_grad()
    def test_shape(self):
        np.random.seed(42)
        torch.manual_seed(42)
        z_dim = 10
        ae = AdversarialAE(z_dim=z_dim)
        z = torch.randn(128, z_dim)
        preds = ae.discriminator(z)
        self.assertTrue(
            len(preds.shape) == 2
            and all([preds.shape[i] == o for i, o in enumerate([128, 1])]),
            msg="The output of the discriminator should be a prediction with shape [B, 1].",
        )

<<<<<<< HEAD
    @torch.no_grad()
    def test_output_values(self):
        np.random.seed(42)
        torch.manual_seed(42)
        z_dim = 10
        ae = AdversarialAE(z_dim=z_dim)
        z = torch.randn(128, z_dim)
        preds = ae.discriminator(z)
        self.assertTrue(
            (preds >= -1).all() and (preds <= 1).all(),
            msg="The output of the discriminator should have values between -1 and 1. "
            "A sigmoid as output activation function might be missing.",
        )

=======
>>>>>>> 6777baf2

class TestAAE(unittest.TestCase):
    def setUp(self):
        np.random.seed(42)
        torch.manual_seed(42)
        z_dim = 10
        AAE = AdversarialAE(z_dim=z_dim)
        for p in AAE.parameters():
            p.data.fill_(0.0)
        self.aae = AAE

    def test_autoencoder_step(self):
        x_real = torch.zeros(4, 1, 28, 28, dtype=torch.float32)
        recon_batch, z_fake = self.aae(x_real)

        ae_loss, ae_dict = self.aae.get_loss_autoencoder(
            x_real, recon_batch, z_fake, lambda_=0
        )
        self.assertTrue(
            len(ae_loss.squeeze().shape) == 0,
            msg="The loss must be a scalar, but has the shape %s." % str(ae_loss.shape),
        )
        true_loss = -np.log(0.5)
        self.assertLessEqual(
            abs(ae_loss.item() - true_loss),
            1e-4,
            msg="The loss for zero-initialized networks must be %f, but is %f."
            % (true_loss, ae_loss.item()),
        )
        ae_loss.backward()
        self.assertTrue(
            next(iter(self.aae.encoder.parameters())).grad is not None,
            msg="No gradients detected for the generator in the generator_step.",
        )
        self.aae.zero_grad()

    def test_reconstruction_step(self):
        x_real = torch.zeros(4, 1, 28, 28, dtype=torch.float32)
        recon_batch, z_fake = self.aae(x_real)

        ae_loss, ae_dict = self.aae.get_loss_autoencoder(
            x_real, recon_batch, z_fake, lambda_=1
        )

        self.assertTrue(
            len(ae_loss.squeeze().shape) == 0,
            msg="The reconstruction loss must be a scalar, but has the shape %s."
            "Something is wrong with either encoder or decoder." % str(ae_loss.shape),
        )
        true_loss = 0
        self.assertTrue(
            (abs(ae_loss.item() - true_loss) < 1e-4)
            or (abs(ae_loss.item() - 2 * true_loss) < 1e-4),
            msg="The reconstruction loss for zero-initialized networks must be %f, but is %f."
            "Something is wrong with either encoder or decoder."
            % (true_loss, ae_loss.item()),
        )

        ae_loss.backward()
        self.assertTrue(
            next(iter(self.aae.encoder.parameters())).grad is not None,
            msg="No gradients detected for the reconstruction in the reconstruction_step. "
            "Something is wrong with either encoder or decoder.",
        )
        self.aae.zero_grad()

    def test_discriminator_step(self):
        x_real = torch.zeros(4, 1, 28, 28, dtype=torch.float32)
        _, z_fake = self.aae(x_real)

        disc_loss, disc_dict = self.aae.get_loss_discriminator(z_fake)

        self.assertTrue(
            len(disc_loss.squeeze().shape) == 0,
            msg="The discriminator loss must be a scalar, but has the shape %s."
            % str(disc_loss.shape),
        )
        true_loss = -np.log(0.5)
        self.assertTrue(
            (abs(disc_loss.item() - true_loss) < 1e-4)
            or (abs(disc_loss.item() - 2 * true_loss) < 1e-4),
            msg="The discriminator loss for zero-initialized networks must be %f, but is %f."
            % (true_loss, disc_loss.item()),
        )

        disc_loss.backward()
        self.assertTrue(
            next(iter(self.aae.discriminator.parameters())).grad is not None,
            msg="No gradients detected for the discriminator in the discriminator_step.",
        )
        self.aae.zero_grad()


if __name__ == "__main__":
    suite = unittest.TestLoader().loadTestsFromTestCase(TestEncoder)
    unittest.TextTestRunner(verbosity=2).run(suite)

    suite = unittest.TestLoader().loadTestsFromTestCase(TestDecoder)
    unittest.TextTestRunner(verbosity=2).run(suite)

    suite = unittest.TestLoader().loadTestsFromTestCase(TestDiscriminator)
    unittest.TextTestRunner(verbosity=2).run(suite)

    suite = unittest.TestLoader().loadTestsFromTestCase(TestAAE)
    unittest.TextTestRunner(verbosity=2).run(suite)<|MERGE_RESOLUTION|>--- conflicted
+++ resolved
@@ -87,23 +87,6 @@
             msg="The output of the discriminator should be a prediction with shape [B, 1].",
         )
 
-<<<<<<< HEAD
-    @torch.no_grad()
-    def test_output_values(self):
-        np.random.seed(42)
-        torch.manual_seed(42)
-        z_dim = 10
-        ae = AdversarialAE(z_dim=z_dim)
-        z = torch.randn(128, z_dim)
-        preds = ae.discriminator(z)
-        self.assertTrue(
-            (preds >= -1).all() and (preds <= 1).all(),
-            msg="The output of the discriminator should have values between -1 and 1. "
-            "A sigmoid as output activation function might be missing.",
-        )
-
-=======
->>>>>>> 6777baf2
 
 class TestAAE(unittest.TestCase):
     def setUp(self):
